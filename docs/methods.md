# Overview

CurveFit is an extendable nonlinear mixed effects model for fitting curves.
The main application in this development is COVID-19 forecasting, so that
the curves we consider are variants of logistic models. However the interface
allows any user-specified parametrized family.

Parametrized curves have several key features that make them useful for forecating:  

- We can capture key signals from noisy data.
- Parameters are interpretable, and can be modeled using covariates in a transparent way.
- Parametric forms allow for more stable inversion approaches, for current and future work.
- Parametric functions impose rigid assumptions that make forecasting more stable.

## COVID-19 functional forms

We considered two functional forms so far when modeling the COVID-19 epidemic.

- **Generalized Logistic:** \[f(t; \alpha, \beta, p)  = \frac{p}{1 + \exp(-\alpha(t-\beta))}\]


 - **Generalized Gaussian Error Function** \[
 f(t;  \alpha, \beta, p) = \frac{p}{2}\left(\Psi(\alpha(t-\beta)\right) = \frac{p}{2}\left(1+ \frac{2}{\sqrt{\pi}}\int_{0}^{\alpha(t-\beta)} \exp\left(-\tau^2\right)d\tau\right)
\]

Each form has comparable fundamental parameters:

- **Level \(p\):**  Controls the ultimate level.
- **Slope \(\alpha\)**:  Controls speed of infection.
- **Inflection \(\beta\)**: Time at which the  rate of change is maximal.   

We can fit these parameters to data, but this by itself does not account for covariates, and cannot
connect different locations together. The next section therefore specifies statistical models that do this.

## Statistical Model

Statistical assumptions link covariates across locations. Key aspects are the following:  

- Parameters may be influenced by covariates, e.g. those that reflect social distancing

- Parameters may be modeled in a different space, e.g. \(p, \alpha\) are non-negative

- Parameters and covariate multipliers may be location-specific, with assumptions
placed on their variation.

CurveFit specification is tailored to these three requirements. Every parameter in any functional form
can be specified through a link function, covariates, fixed, and random effects. The final estimation
problem is a nonlinear mixed effects model, with user-specified priors on fixed and random effects.

For example, consider the ERF functional form with covariates \(\alpha, \beta, p\).
Assume we are fitting data in log-cumulative-death-rate space. Input data are:

- \(S_j\): social distancing covariate value at location \(j\)
- \(y_j^t\): cumulative death rate in location \(j\) at time \(t\)

We specify the statistical model as follows:

- Measurement model:
\[
\begin{aligned}
\log(y_j^t) &= \frac{p_j}{2}\left(1+ \frac{2}{\sqrt{\pi}}\int_{0}^{\alpha_j(t-\beta_j)} \exp\left(-\tau^2\right)d\tau\right) + \epsilon_{t,j} \\
\epsilon_{t,j} & \sim N(0, V_t)
\end{aligned}
\]

- \(\beta\)-model specification:
\[
\begin{aligned}
\beta_j &= \beta + \gamma_j S_j + \epsilon_j^\beta \\
\gamma_j &\sim N(\overline \gamma, V_\gamma) \\
\epsilon_j^\beta &\sim N(0, V_\beta)
\end{aligned}
\]
- \(\alpha\)-model specification:
\[
\begin{aligned}
\alpha_j &= \exp(\alpha + u_j^\alpha) \\
u_{\alpha, j} & \sim N(0, V_\alpha)
\end{aligned}
\]
- \(p\)-model specification:
\[
\begin{aligned}
p_j & = \exp(p + u_j^p) \\
u_{p,j} & \sim N(0, V_p)
\end{aligned}
\]

In this example, the user specifies

- prior mean \(\overline \gamma\)
- variance parameters \(V_t, V_\gamma, V_\beta, V_\alpha, V_p\).

CurveFit estimates:

- fixed effects \(\alpha, \beta, p\)
- random effects \(\{\gamma_j, u_j^\alpha, u_j^\beta, u_j^p\}\)

Exponential link functions are used to model non-negative parameters \(\alpha, p\).

## Constraints

Simple bound constraints on parameters can be used to make the model more robust.
For any fixed or random effect, the user can enter simple bound constraints of the form
\[
L \leq \theta \leq U.
\]
The parameters returned by CurveFit are guaranteed to satisfy these simple bounds.

## Optimization Procedure

The optimization problem we obtain from specifying functional forms, priors, and constraints on all parameters
is a bound-constrained nonlinear least squares problem. We explain the solver, derivative computation, and initialization
procedure below.

### Solver

We solve the problem using [L-BFGS-B](https://docs.scipy.org/doc/scipy/reference/optimize.minimize-lbfgsb.html).
The L-BFGS-B algorithm uses gradients to build a Hessian approximation, and efficiently uses that approximation
and projected gradient method onto the bound constraints to identify parameter spaces over which solutions can be efficiently found,
see the [paper](http://www.ece.northwestern.edu/~nocedal/PSfiles/limited.ps.gz). It is a standard and robust algorithm that's well
suited to the task.

### Derivatives

We do not explicitly compute derivatives of the nonlinear least squares objective induced from the problem specification.
Instead, we use the [complex step method](https://dl.acm.org/doi/abs/10.1145/838250.838251?casa_token=TYWyEC47VgkAAAAA:Qo1BmjP8jlvs5SOBqH2jw1VPMX4IV6SnjKfltmCgJP8jRM1nUThentKVdr2R0c3rBSfWry-_dZY) to do this.
The complex step method is a simple example of [Automatic Differentiation](https://en.wikipedia.org/wiki/Automatic_differentiation),
that is, it can provide machine precision derivatives at the cost of a function evaluation.
This is very useful given the flexibility on functional forms.

## Uncertainty

Currently CurveFit uses model-based uncertainty, with out-of-sample approaches under development.

### Predictive Validity-Based Uncertainty

<<<<<<< HEAD
We have a tool that evaluates predictive validity out of sample for the model
forecasts. It iteratively holds out data points starting with only one
data point used for fitting and adding them back in one by one,
comparing the predictions with the observed data. The standard deviation
observed for these residuals -- along the dimensions of how much data
the model sees and how far out the model needs to predict into the future
-- are then used to simulate draws (random realizations of the mean function)
that can be used to construct uncertainty intervals. This approach is orthogonal
to model-based uncertainty described below.
=======
*Documentation coming soon*
>>>>>>> f7db8aa5

### Model-Based Uncertainty

We partition model-based uncertainty into estimates coming  from fixed and random components. Fixed effects capture the variation
of the mean effects, and random effects uncertainty captures the variation across locations.  

- Fixed Effects

For any estimator obtained by solving a nonlinear least squares problem, we can use the Fisher information matrix
to get an asymptotic approximation to the uncertainty. Let
\[
\hat{ \theta} = \arg\min_{ \theta} := \frac{1}{2}\theta^T W^{-1} \theta  + \frac{1}{2 \sigma^2} \|\Sigma^{-1/2} (y - f( \theta;  X))\|^2
\]
where \(W\) is any prior variance and \(\Sigma\) is the variance of  observations.
Then our approximation for the variance matrix of the estimate is given by
\[
V(\hat \theta) = \mathcal{I}(\theta)^{-1} = \left(J_{\hat \theta}^T \Sigma^{-1} J_{\hat \theta} + W^{-1} \right)^{-1}
\]
where
\[
J_{\hat{ \theta}} := \nabla_{ \theta} f( \theta;  X)  
\]
is the Jacobian matrix evaluated at \(\theta = \hat \theta\). The Jacobian is also computed using the complex step method.

- Random effects

To obtain the variance of the random effects, we derive an  empirical variance matrix across locations.
Given a set of zero mean random effect estimates \(\{v_j\}\), with each \(v_j\) a vector
of \(k\) of random effect types, we get an empirical matrix \(V_0 \in \mathbb{R}^{k\times k}\) by
\[
V_0 = \frac{1}{n}\sum_{j=1}^N v_j v_j^T
\]
To obtain posterior uncertainty for each specific location, we use the empirical \(V_0\) as a prior,
and any data at the location as the measurement model, and re-fit the  location:
\[
\hat{ \theta}_i = \arg\min_{ \theta} := \frac{1}{2}\theta_i^T V_0^{-1}\theta_i +  \frac{1}{2 \sigma^2} \| \Sigma_i^{-1/2}(y_i - f_i( \theta_i;  X_i))\|^2
\]
Within each location, this is analogous to the fixed effects analysis. The location-specific uncertainty is then estimated from
the same Fisher information analysis:
\[
V_i({\hat \theta}) =   ( J_i^T  \Sigma_i ^{-1}  J_i + V_0^{-1})^{-1}.
\]<|MERGE_RESOLUTION|>--- conflicted
+++ resolved
@@ -135,7 +135,6 @@
 
 ### Predictive Validity-Based Uncertainty
 
-<<<<<<< HEAD
 We have a tool that evaluates predictive validity out of sample for the model
 forecasts. It iteratively holds out data points starting with only one
 data point used for fitting and adding them back in one by one,
@@ -145,9 +144,6 @@
 -- are then used to simulate draws (random realizations of the mean function)
 that can be used to construct uncertainty intervals. This approach is orthogonal
 to model-based uncertainty described below.
-=======
-*Documentation coming soon*
->>>>>>> f7db8aa5
 
 ### Model-Based Uncertainty
 
