--- conflicted
+++ resolved
@@ -188,20 +188,11 @@
 )
 ```
 
-<<<<<<< HEAD
-=======
-## Predictive Validity
-**`curvefit.pv`**
-
-*Documentation coming soon*
-
->>>>>>> f7db8aa5
 ## Model Pipelines
 **`curvefit.pipelines`**
 
 To customize the modeling process for a specific problem, and integrate the core model with predictive
 validity and uncertainty, there is a class `curvefit.pipelines._pipeline.ModelPipeline` that sets up the structure.
-<<<<<<< HEAD
 Each file in `curvefit.piplelines` subclasses this `ModelPipeline` to have different types of modeling processes.
 
 A `ModelPipeline` needs to get much of the same information that is passed to `CurveModel`. The additional
@@ -219,12 +210,26 @@
     predictive validity and/or stores information for use later
 - `ModelPipeline.run_predictive_validity()`: runs predictive validity, described [here](#predictive-validity)
 - `ModelPipeline.fit_residuals()`: fits residuals from predictive validity
+- `ModelPipeline.create_draws()`: creates random realizations of the mean function that for the uncertainty intervals
     
 Each subclass of `ModelPipeline` has different requirements, each of which are described in their
-respective docstrings. 
+respective docstrings. Available classes and a brief description of what they do are below:
+
+- `BasicModel`: Runs one model jointly with all groups.
+- `BasicModelWithInit`: Runs all models separately to do a [smart initialization](#optimization) of the
+    fixed and random effects, and then runs a joint model with all groups.
+- `TightLooseModel`: Runs four models with different combinations of settings (one setting should be "tight",
+    meaning that it follows the prior closely and one "loose" meaning that it follows the prior less closely)
+    and covariate models (can place the covariates on different parameters across models -- by default one is called
+    the "beta" model and one is called the "p" model referring to which parameter has covariates). The "tight"
+    and "loose" model predictions are blended within each covariate covariate model by using a convex combination
+    of the predictions over time. Then the two covariate models are averaged together with pre-specified weights.
+- `APModel`: Runs group-specific models and introduces a functional prior on the log of the alpha and beta parameters
+    for the `erf` family of functions.
+- `PreConditionedAPModel`: Runs like an `APModel` with the `erf` family but dynamically adjusts the bounds
+    for the fixed effects of group-specific models based on preconditioning that flags groups that 
+    still have an exponential rise in the dependent variable with respect to the independent variable.
+
 
 ## Predictive Validity
 **`curvefit.pv`**
-=======
-Each file in `curvefit.piplelines` subclasses this `ModelPipeline` to have different types of modeling processes.
->>>>>>> f7db8aa5
