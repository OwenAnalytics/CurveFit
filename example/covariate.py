#! /usr/bin/env python3
"""
{begin_markdown covariate_xam}
{spell_markdown
    params
    param
    covs
    init
    ftol
    gtol
    optimizer
    allclose
    rtol
    erf
}

# Using Covariates

## Generalized Gaussian Cumulative Distribution Function
The model for the mean of the data for this example is:
\[
    f(t; \alpha, \beta, p) =
        \frac{p}{2} \left( 1 + \frac{2}{\pi} \int_0^{\alpha ( t - \beta )}
            \exp( - \tau^2 ) d \tau \right)
\]
where \( \alpha \), \( \beta \), and \( p \) are unknown parameters.
In addition, the value of \( \beta \) depends on covariate.


## Fixed Effects
We use the notation \( a \), \( b \), \( c \) and \( \phi \)
for the fixed effects corresponding to the parameters
\( \alpha \), \( \beta \), and \( p \).
For this example, the link functions, that map from the fixed
effects to the parameters, are
\[
\begin{aligned}
    \alpha & = \exp( a ) \\
    \beta  & =  b + c \cdot s \\
    p      & = \exp( \phi  )
\end{aligned}
\]
where \( s \) is the social distance covariate.

## Random effects
For this example the random effects are constrained to be zero.

## Social Distance
For this simulation, the social distance covariate has two values:
\[
    s_i = \left\{ \begin{array}{ll}
        0 & \mbox{if} \; i < n_D / 2 \\
        1 & \mbox{otherwise}
    \end{array} \right.
\]

## Simulated data

### Problem Settings
The following settings are used to simulate the data and check
that the solution is correct:
```python """
import math

n_data = 21  # number simulated measurements to generate
b_true = 20.0  # b used to simulate data
a_true = math.log(2.0 / b_true)  # a used to simulate data
c_true = 1.0 / b_true  # c used to simulate data
phi_true = math.log(0.1)  # phi used to simulate data
rel_tol = 1e-5  # relative tolerance used to check optimal solution
<<<<<<< HEAD
'''```
=======
"""```
>>>>>>> af9825f7
The fixed effects
\( a \), \( b \), \( c \), and \( \phi \)
are initialized so that they correspond to
the true fixed effects divided by three.

### Time Grid
A grid of *n_data* points in time, \( t_i \), where
\[
    t_i = b_T / ( n_D - 1 )
\]
where the subscript \( T \) denotes the true value
of the corresponding parameter and \( n_D \) is the number of data points.
The minimum value for this grid is zero and its maximum is \( b_T \).

### Measurement Values
We simulate data, \( y_i \), with no noise at each of the time points.
To be specific, for \( i = 0 , \ldots , n_D - 1 \)
\[
    y_i = f( t_i , \alpha_T , b_T + c_T \cdot s_i , p_T )
\]
Note that when we do the fitting, we model each data point as having noise.


## Example Source Code
```python """
# -------------------------------------------------------------------------
import sys
import pandas
import numpy
import scipy

<<<<<<< HEAD
# TODO: Ask Brad what this is
# import sandbox
# sandbox.path()

=======
>>>>>>> af9825f7
from curvefit.core.functions import gaussian_cdf, normal_loss
from curvefit.core.data import Data
from curvefit.core.parameter import Variable, Parameter, ParameterSet
from curvefit.models.core_model import CoreModel
from curvefit.solvers.solvers import ScipyOpt


# link function used for beta
def identity_fun(x):
    return x


<<<<<<< HEAD
#
=======
>>>>>>> af9825f7
# link function used for alpha, p
def exp_fun(x):
    return numpy.exp(x)


<<<<<<< HEAD
#
=======
>>>>>>> af9825f7
# inverse of function used for alpha, p
def log_fun(x):
    return numpy.log(x)


<<<<<<< HEAD
#
=======
>>>>>>> af9825f7
# true value for fixed effects
fe_true = numpy.array([a_true, b_true, c_true, phi_true])
num_fe = len(fe_true)

# -----------------------------------------------------------------------
# data_frame

independent_var = numpy.array(range(n_data)) * b_true / (n_data - 1)
social_distance = numpy.zeros(n_data, dtype=float)
params_value = numpy.zeros((n_data, 3), dtype=float)
alpha_true = numpy.exp(a_true)
p_true = numpy.exp(phi_true)
for i in range(n_data):
    social_distance[i] = 0 if i < n_data / 2.0 else 1
    beta_true = b_true + c_true * social_distance[i]
    params_value[i] = [alpha_true, beta_true, p_true]
params_value = numpy.transpose(params_value)
measurement_value = gaussian_cdf(independent_var, params_value)
measurement_std = n_data * [0.1]
cov_one = n_data * [1.0]
data_group = n_data * ['world']
data_dict = {
    'independent_var': independent_var,
    'measurement_value': measurement_value,
    'measurement_std': measurement_std,
    'cov_one': cov_one,
    'social_distance': social_distance,
    'data_group': data_group,
}
data_frame = pandas.DataFrame(data_dict)

# ------------------------------------------------------------------------
# curve_model

data = Data(
    df=data_frame,
    col_t='independent_var',
    col_obs='measurement_value',
    col_covs=['cov_one', 'social_distance'],
    col_group='data_group',
    obs_space=gaussian_cdf,
    col_obs_se='measurement_std'
)

a_intercept = Variable(
    covariate='cov_one',
    var_link_fun=identity_fun,
    fe_init=a_true / 3,
    re_init=0.0,
    fe_bounds=[-numpy.inf, numpy.inf],
    re_bounds=[0.0, 0.0]
)

b_intercept = Variable(
    covariate='cov_one',
    var_link_fun=identity_fun,
    fe_init=b_true / 3,
    re_init=0.0,
    fe_bounds=[-numpy.inf, numpy.inf],
    re_bounds=[0.0, 0.0]
)

b_social_distance = Variable(
    covariate='social_distance',
    var_link_fun=identity_fun,
    fe_init=b_true / 3,
    re_init=0.0,
    fe_bounds=[-numpy.inf, numpy.inf],
    re_bounds=[0.0, 0.0]
)


phi_intercept = Variable(
    covariate='cov_one',
    var_link_fun=identity_fun,
    fe_init=p_true / 3,
    re_init=0.0,
    fe_bounds=[-numpy.inf, numpy.inf],
    re_bounds=[0.0, 0.0]
)

alpha = Parameter(param_name='alpha', link_fun=exp_fun, variables=[a_intercept])
beta = Parameter(param_name='beta', link_fun=identity_fun, variables=[b_intercept, b_social_distance])
p = Parameter(param_name='p', link_fun=exp_fun, variables=[phi_intercept])

parameters = ParameterSet([alpha, beta, p])

optimizer_options = {
    'ftol': 1e-12,
    'gtol': 1e-12,
}

model = CoreModel(
    param_set=parameters,
    curve_fun=gaussian_cdf,
    loss_fun=normal_loss
)
solver = ScipyOpt(model)
solver.fit(data=data._get_df(copy=True, return_specs=True), options=optimizer_options)
params_estimate = model.get_params(solver.x_opt, expand=True)

# -------------------------------------------------------------------------
# check result

for i in range(3):
    assert numpy.allclose(params_estimate[i], params_value[i], rtol=rel_tol)
<<<<<<< HEAD
#
=======

>>>>>>> af9825f7
print('covariate.py: OK')

""" ```
{end_markdown covariate_xam}
"""<|MERGE_RESOLUTION|>--- conflicted
+++ resolved
@@ -68,11 +68,7 @@
 c_true = 1.0 / b_true  # c used to simulate data
 phi_true = math.log(0.1)  # phi used to simulate data
 rel_tol = 1e-5  # relative tolerance used to check optimal solution
-<<<<<<< HEAD
-'''```
-=======
 """```
->>>>>>> af9825f7
 The fixed effects
 \( a \), \( b \), \( c \), and \( \phi \)
 are initialized so that they correspond to
@@ -104,13 +100,6 @@
 import numpy
 import scipy
 
-<<<<<<< HEAD
-# TODO: Ask Brad what this is
-# import sandbox
-# sandbox.path()
-
-=======
->>>>>>> af9825f7
 from curvefit.core.functions import gaussian_cdf, normal_loss
 from curvefit.core.data import Data
 from curvefit.core.parameter import Variable, Parameter, ParameterSet
@@ -123,28 +112,16 @@
     return x
 
 
-<<<<<<< HEAD
-#
-=======
->>>>>>> af9825f7
 # link function used for alpha, p
 def exp_fun(x):
     return numpy.exp(x)
 
 
-<<<<<<< HEAD
-#
-=======
->>>>>>> af9825f7
 # inverse of function used for alpha, p
 def log_fun(x):
     return numpy.log(x)
 
 
-<<<<<<< HEAD
-#
-=======
->>>>>>> af9825f7
 # true value for fixed effects
 fe_true = numpy.array([a_true, b_true, c_true, phi_true])
 num_fe = len(fe_true)
@@ -251,11 +228,7 @@
 
 for i in range(3):
     assert numpy.allclose(params_estimate[i], params_value[i], rtol=rel_tol)
-<<<<<<< HEAD
-#
-=======
-
->>>>>>> af9825f7
+
 print('covariate.py: OK')
 
 """ ```
