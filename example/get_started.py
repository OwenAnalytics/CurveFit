#! /bin/python3
# vim: set expandtab:
'''
[begin_markdown get_started_xam]

# Getting Started Using CurveFit

## Data Mean
The model for the mean of the data for this example is:
\[
    f(t; \alpha, \beta, p)  = \frac{p}{1 + \exp [ -\alpha(t  - \beta) ]}
\]
where \( \alpha \), \( \beta \), and \( p \) are unknown parameters.

## Problem Settings
The following settings are used to simulate the data and check
that the solution is correct:
```python '''
n_data       = 21    # number simulated measurements to generate
alpha_true   = 2.0   # values of alpha, beta, p, used to simulate data
beta_true    = 3.0
p_true       = 4.0
rel_tol      = 1e-6  # relative tolerance used to check optimal solution
'''```

## Simulated data

### Time Grid
A grid of *n_data* points in time, \( t_i \), where
\[
    t_i = \beta_T / ( n_D - 1 )
\]
where the subscript \( T \) to denotes the true value
of the currespondng parameter
and \( n_D \) is the number of data points.
The minimum value is zero for this grid is zero and its maximum is \( \beta \).

### Measurement values
We simulate data, \( y_i \), with no noise at each of the time points.
To be specific, for \( i = 0 , \ldots , n_D - 1 \)
\[
    y_i = f( t_i , \alpha_T , \beta_T , p_T )
\]
Note that when we do the fitting, we model each data point as having
noise.

## Fixed Effects
We use the notation \( a \), \( b \) and \( \phi \)
for the fixed effect corresponding to the parameters
\( \alpha \), \( \beta \), \( p \) respectively.
For this example, the link functions, that map from the fixed
effects to the parameters, are
\[
\begin{aligned}
    \alpha & = \exp( a ) \\
    \beta  & =  b \\
    p      & = \exp( \phi  )
\end{aligned}
\]


## Source Code
```python '''
# -------------------------------------------------------------------------
import sys
import pandas
import numpy
import sandbox
sandbox.path()
import curvefit
from curvefit.core.model import CurveModel
#
# number of parameters in this model
num_params   = 3
#
# model for the mean of the data
def generalized_logistic(t, params) :
    alpha = params[0]
    beta  = params[1]
    p     = params[2]
    return p / ( 1.0 + numpy.exp( - alpha * ( t - beta ) ) )
#
# link function used for beta
def identity_fun(x) :
    return x
#
# link function used for alpha, p
def exp_fun(x) :
    return numpy.exp(x)
#
# inverse of function used for alpha, p
def log_fun(x) :
    return numpy.log(x)
#
# params_true
params_true       = numpy.array( [ alpha_true, beta_true, p_true ] )
#
# data_frame
independent_var   = numpy.array(range(n_data)) * beta_true / (n_data-1)
measurement_value = generalized_logistic(independent_var, params_true)
measurement_std   = n_data * [ 0.1 ]
constant_one      = n_data * [ 1.0 ]
data_group        = n_data * [ 'world' ]
data_dict         = {
    'independent_var'   : independent_var   ,
    'measurement_value' : measurement_value ,
    'measurement_std'   : measurement_std   ,
    'constant_one'      : constant_one      ,
    'data_group'        : data_group        ,
}
data_frame        = pandas.DataFrame(data_dict)
#
# curve_model
col_t        = 'independent_var'
col_obs      = 'measurement_value'
col_covs     = num_params *[ [ 'constant_one' ] ]
col_group    = 'data_group'
param_names  = [ 'alpha', 'beta',       'p'     ]
link_fun     = [ exp_fun, identity_fun, exp_fun ]
var_link_fun = link_fun
fun          = generalized_logistic
col_obs_se   = 'measurement_std'
#
<<<<<<< HEAD
curve_model = curvefit.core.model.CurveModel(
=======
curve_model = CurveModel(
>>>>>>> 0ae7ef5f
    data_frame,
    col_t,
    col_obs,
    col_covs,
    col_group,
    param_names,
    link_fun,
    var_link_fun,
    fun,
    col_obs_se
)
#
# fit_params
inv_link_fun = [ log_fun, identity_fun, log_fun ]
fe_init      = numpy.zeros( num_params )
for i in range(num_params) :
    fe_init[i]   = inv_link_fun[i](params_true[i] / 3.0)
curve_model.fit_params(fe_init)
params_estimate = curve_model.params
#
for i in range(num_params) :
    rel_error = params_estimate[i] / params_true[i] - 1.0
    assert abs(rel_error) < rel_tol
#
print('get_started.py: OK')
sys.exit(0)
''' ```
[end_markdown get_started_xam]
'''<|MERGE_RESOLUTION|>--- conflicted
+++ resolved
@@ -121,11 +121,7 @@
 fun          = generalized_logistic
 col_obs_se   = 'measurement_std'
 #
-<<<<<<< HEAD
 curve_model = curvefit.core.model.CurveModel(
-=======
-curve_model = CurveModel(
->>>>>>> 0ae7ef5f
     data_frame,
     col_t,
     col_obs,
