--- conflicted
+++ resolved
@@ -1,21 +1,6 @@
 from setuptools import setup
 from setuptools import find_packages
 
-<<<<<<< HEAD
-setup(name='curvefit',
-      version='0.0.0',
-      description='Curve Fitting Tool',
-      url='https://github.com/ihmeuw-msca/CurveFit',
-      license='MIT',
-      packages=find_packages(where='src'),
-      package_dir={'': 'src'},
-      install_requires=['numpy',
-                        'scipy',
-                        'pandas',
-                        'pytest',
-                        'matplotlib'],
-      zip_safe=False)
-=======
 setup(
     name='curvefit',
     version='0.0.0',
@@ -34,5 +19,4 @@
         'scikit-learn',
     ],
     zip_safe=False,
-)
->>>>>>> e0c228d9
+)