--- conflicted
+++ resolved
@@ -1,6 +1,5 @@
 import numpy as np
 import pandas as pd
-from xspline import XSpline
 from copy import deepcopy
 from collections import OrderedDict
 from curvefit.core.functions import *
@@ -709,17 +708,6 @@
 
 
 def split_by_group(df, col_group):
-<<<<<<< HEAD
-    """Split the data frame by the group definition.
-    Args:
-        df (pd.DataFrame): Provided data frame.
-        col_group (str): Column name of group definition.
-    Returns:
-        dict{str, pd.DataFrame}:
-            Dictionary with key as the group definition and value as the
-            corresponding data frame.
-    """
-=======
     """{begin_markdown split_by_group}
     {spell_markdown dataframe}
     # Split the dataframe by the group definition.
@@ -740,7 +728,6 @@
     ## Example
 
     {end_markdown split_by_group}"""
->>>>>>> 7f381f80
     assert col_group in df
     data = {
         group: df[df[col_group] == group].reset_index(drop=True)
