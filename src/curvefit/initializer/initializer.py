<<<<<<< HEAD
import numpy as np
from typing import List

from curvefit.solvers.solvers import Solver
from curvefit.core.effects2params import unzip_x


class PriorInitializerComponent:
    """
    {begin_markdown PriorInitializerComponent}

    # `curvefit.initializer.initializer.PriorInitializerComponent`
    ## A component of a prior initializer for a model

    For a given solver, model and parameter set there are a number of strategies to get
    information to inform a prior for a later model fit. This base class is used to build
    prior initializer components, that is, objects that extract information from models that have already been run
    to get well-informed priors for later runs.

    Prior initializer components can have two types: priors that are extracted from the analysis of a joint model run
    (one model run with > 1 group), and priors that are extracted from the analysis of a bunch of
    individual models runs (many models runs with 1 group each). See the documentation on
    [`JointPriorInitializerComponent`](JointPriorInitializerComponent.md) and
    [`IndividualPriorInitializerComponent`](IndividualPriorInitializerComponent.md).

    ## Attributes

    - `self.component_type (str, None)`: type of component, overridden in subclasses ("joint" or "individual")

    ## Methods

    ### `_extract_prior`
    A method to extract prior information from a solver or a list of solvers. Overridden in subclasses.

    - `solver (List[Solver], curvefit.core.solver.Solver)`: solver or list of
        solvers that have fit models to data using a parameter set

    ### `_update_parameter_set`
    A method to update a parameter set given information that was extracted about the priors from the solvers.

    - `solver (List[Solver], curvefit.core.solver.Solver)`: see above
    - `parameter_set_prototype (curvefit.core.parameter.ParameterSet)`: a parameter set that will be updated
        with new prior information

    {end_markdown PriorInitializerComponent}
    """
    def __init__(self):
        self.component_type = None

    def _extract_prior(self, solver):
        pass

    def _update_parameter_set(self, parameter_set_prototype, solver):
        pass


class JointPriorInitializerComponent(PriorInitializerComponent):
    """
    {begin_markdown JointPriorInitializerComponent}

    # `curvefit.initializer.initializer.JointPriorInitializerComponent`
    ## A joint prior initializer component for an initializer for a model

    See [`PriorInitializerComponent`](PriorInitializerComponent.md).

    ## Attributes

    - `self.component_type (str)`: "joint", which is the type of component

    ## Methods

    See methods for [`PriorInitializerComponent`](PriorInitializerComponent.md).

    {end_markdown PriorInitializerComponent}
    """
    def __init__(self):
        super().__init__()
        self.component_type = 'joint'


class IndividualPriorInitializerComponent(PriorInitializerComponent):
    """
    {begin_markdown IndividualPriorInitializerComponent}

    # `curvefit.initializer.initializer.IndividualPriorInitializerComponent`
    ## An individual prior initializer component for an initializer for a model

    See [`PriorInitializerComponent`](PriorInitializerComponent.md).

    ## Attributes

    - `self.component_type (str)`: "individual", which is the type of component

    ## Methods

    See methods for [`PriorInitializerComponent`](PriorInitializerComponent.md).

    {end_markdown IndividualPriorInitializerComponent}
    """
    def __init__(self):
        super().__init__()
        self.component_type = 'individual'


class LnAlphaBetaPrior(IndividualPriorInitializerComponent):
    """
    {begin_markdown LnAlphaBetaPrior}

    # `curvefit.initializer.initializer.LnAlphaBetaPrior`
    ## Gets information about a ln alpha-beta prior for model

    See [`PriorInitializerComponent`](PriorInitializerComponent.md) for a description of a prior initializer.
    This prior initializer component uses group-specific individual
    model fits with alpha and beta parameters to get information
    about what the mean and standard deviation for a functional prior on log(alpha * beta) should be. It uses
    the empirical mean and standard deviation of log(alpha * beta), typically fit on only a subset of groups
    that have more data and information about what alpha and beta should be.

    **NOTE: Requires 'alpha' and 'beta' parameters in a ParameterSet along with a functional prior
    called 'ln-alpha-beta'.**

    ## Attributes

    See attributes for [`IndividualPriorInitializerComponent`](IndividualPriorInitializerComponent.md).

    ## Methods

    See methods for [`IndividualPriorInitializerComponent`](IndividualPriorInitializerComponent.md).

    {end_markdown LnAlphaBetaPrior}
    """
    def __init__(self):
        super().__init__()

    def _extract_prior(self, solver):
        assert isinstance(solver, List)

        alphas = np.array([])
        betas = np.array([])

        for sol in solver:

            alpha_idx = sol.model.param_set.get_param_index('alpha')
            beta_idx = sol.model.param_set.get_param_index('beta')

            model = sol.get_model_instance()
            params = model.get_params(x=sol.x_opt)

            alphas = alphas.append(params[alpha_idx, 0])
            betas = betas.append(params[beta_idx, 0])

        prior_mean = np.log(alphas * betas).mean()
        prior_std = np.log(alphas * betas).std()

        return [prior_mean, prior_std]

    def _update_parameter_set(self, parameter_set_prototype, solver):
        param_set = parameter_set_prototype.clone()

        # Check that the alpha-beta parameter exists
        param_function_index = param_set.get_param_function_index('ln-alpha-beta')

        # Extract the ln-alpha-beta prior
        prior = self._extract_prior(solver=solver)
        param_set.param_function_fe_gprior[param_function_index] = prior

        return param_set


class BetaPrior(JointPriorInitializerComponent):
    """
    {begin_markdown BetaPrior}

    # `curvefit.initializer.initializer.BetaPrior`
    ## Gets information about a beta prior for a model

    See [`PriorInitializerComponent`](PriorInitializerComponent.md) for a description of a prior initializer.
    This prior initializer component uses one joint model fit that has beta as a parameter. Typically this
    prior is used only on a subset of groups that have more information about what beta should be.
    This prior initializer component uses the fixed effect mean as the new prior mean and the standard
    deviation of the random effects as the prior standard deviation for beta.

    **NOTE: Requires a 'beta' parameter in a ParameterSet.**

    ## Attributes

    See attributes for [`IndividualPriorInitializerComponent`](IndividualPriorInitializerComponent.md).

    ## Methods

    See methods for [`IndividualPriorInitializerComponent`](IndividualPriorInitializerComponent.md).

    {end_markdown BetaPrior}
    """
    def __init__(self):
        super().__init__()

    def _extract_prior(self, solver):
        assert isinstance(solver, Solver)

        fe, re = unzip_x(
            x=solver.x_opt,
            num_groups=solver.model.data_inputs.group_sizes,
            num_fe=solver.model.param_set.num_fe
        )

        model = solver.get_model_instance()
        beta_idx = model.param_set.get_param_index('beta')

        beta_fe_mean = fe[beta_idx]
        beta_fe_std = np.std(re[:, beta_idx])

        return [beta_fe_mean, beta_fe_std]

    def _update_parameter_set(self, parameter_set_prototype, solvers):
        param_set = parameter_set_prototype.clone()

        # Check that the beta parameter exists and only has one variable
        param_index = param_set.get_param_index(param_name='beta')
        assert len(param_set.fe_gprior[param_index]) == 1

        # Extract the beta prior from the individual solvers
        prior = self._extract_prior(solver=solvers)
        param_set.fe_gprior[param_index] = prior

        return param_set
=======
from curvefit.initializer.initializer_component import PriorInitializerComponent
>>>>>>> 40aec3cb


class PriorInitializer:
    """
    {begin_markdown PriorInitializer}
    {spell_markdown initialization, initializer}

    # `curvefit.initializer.initializer.PriorInitializer`
    ## A prior initializer for a parameter set

    For a given solver, model and parameter set there are a number of strategies to get
    information to inform a prior for a later model fit. A `PriorInitializer` uses one or more
    `PriorInitializerComponent`s to inform what priors should be for a new parameter set. Typically,
    the data passed to `PriorInitializer` is only a subset of the data, for example a subset that
    has a substantial number of data points that result in well-informed parameter estimates for all
    parameters in a model. The updated parameter set that results from PriorInitializer.initialize()
    has priors that are informed by whatever `PriorInitializerComponent`s were passed in.

    These PriorInitializerComponents are **model-specification-specific**. You need to be aware of what
    component you are passing in and that it matches your model_prototype. If it does not, an error will be thrown.
    The requirements are listed in the description
    sections of each [`PriorInitializerComponent`](PriorInitializerComponent.md).

    ## Arguments

    - `self.prior_initializer_components (List[PriorInitializerComponent])` a list of prior initializer
        components (instantiated) to use in updating the parameter set

    ## Attributes

    - `self.component_types (List[str])`: list of the types of initializer components
    - `self.joint_solver (curvefit.solvers.solver.Solver)`: a solver/model run on all of the data
    - `self.individual_solvers (List[curvefit.solvers.solver.Solver]): a list of solver/models run on each
        group in the data individually

    ## Methods

    ### `initialize`
    For a given data, model prototype and solver prototype, run the prior initialization for all
    prior initializer components and return an updated parameter set.

    - `data (curvefit.core.data.Data)`: a Data object that represents all of the data that will be
        used in the initialization (this will often be a subset of all available data)
    - `model_prototype (curvefit.core.model.CoreModel)`: a model that will be used as the prototype
        and cloned for the joint and individual fits
    - `solver_prototype (curvefit.solvers.solver.Solver): a solver that will be used as the prototype
        and cloned for the joint and individual fits

    ## Usage

    ```python
    prior_initializer = PriorInitializer([LnAlphaBetaPrior(), BetaPrior()])
    new_parameter_set = prior_initializer.initialize(
        data=data, model_prototype=model_prototype,
        solver_prototype=solver_prototype, parameter_set_prototype
    )
    ```

    {end_markdown PriorInitializer}
    """
    def __init__(self, prior_initializer_components):

        self.prior_initializer_components = prior_initializer_components
        self.component_types = [c.component_type for c in self.prior_initializer_components]

        self.joint_solver = None
        self.individual_solvers = None

    @staticmethod
    def _run_joint(data, model_prototype, solver_prototype):
        model = model_prototype.clone()
        solver = solver_prototype.clone()

        solver.set_model_instance(model)
        solver.fit(data=data._get_df(return_specs=True))
        return solver

    @staticmethod
    def _run_individual(data, model_prototype, solver_prototype):
        solvers = list()

        for group in data.groups:
            model = model_prototype.clone()
            solver = solver_prototype.clone()

            group_data = data._get_df(group=group, copy=False, return_specs=True)

            solver.set_model_instance(model)
            solver.fit(data=group_data)

            solvers.append(solver)

        return solvers

    def initialize(self, data, model_prototype, solver_prototype):

        if 'individual' in self.component_types:
            self.individual_solvers = self._run_individual(
                data, model_prototype=model_prototype,
                solver_prototype=solver_prototype
            )
        if 'joint' in self.component_types:
            self.joint_solver = self._run_joint(
                data, model_prototype=model_prototype,
                solver_prototype=solver_prototype
            )

        param_set = model_prototype.param_set.clone()

        for component in self.prior_initializer_components:
            if component.component_type == 'joint':
                param_set = component._update_parameter_set(
                    solver=self.joint_solver,
                    parameter_set_prototype=param_set
                )
            elif component.component_type == 'individual':
                param_set = component._update_parameter_set(
                    solver=self.individual_solvers,
                    parameter_set_prototype=param_set
                )
            else:
                raise RuntimeError(f"Cannot find component type {component.component_type}")

        return param_set<|MERGE_RESOLUTION|>--- conflicted
+++ resolved
@@ -1,233 +1,4 @@
-<<<<<<< HEAD
-import numpy as np
-from typing import List
-
-from curvefit.solvers.solvers import Solver
-from curvefit.core.effects2params import unzip_x
-
-
-class PriorInitializerComponent:
-    """
-    {begin_markdown PriorInitializerComponent}
-
-    # `curvefit.initializer.initializer.PriorInitializerComponent`
-    ## A component of a prior initializer for a model
-
-    For a given solver, model and parameter set there are a number of strategies to get
-    information to inform a prior for a later model fit. This base class is used to build
-    prior initializer components, that is, objects that extract information from models that have already been run
-    to get well-informed priors for later runs.
-
-    Prior initializer components can have two types: priors that are extracted from the analysis of a joint model run
-    (one model run with > 1 group), and priors that are extracted from the analysis of a bunch of
-    individual models runs (many models runs with 1 group each). See the documentation on
-    [`JointPriorInitializerComponent`](JointPriorInitializerComponent.md) and
-    [`IndividualPriorInitializerComponent`](IndividualPriorInitializerComponent.md).
-
-    ## Attributes
-
-    - `self.component_type (str, None)`: type of component, overridden in subclasses ("joint" or "individual")
-
-    ## Methods
-
-    ### `_extract_prior`
-    A method to extract prior information from a solver or a list of solvers. Overridden in subclasses.
-
-    - `solver (List[Solver], curvefit.core.solver.Solver)`: solver or list of
-        solvers that have fit models to data using a parameter set
-
-    ### `_update_parameter_set`
-    A method to update a parameter set given information that was extracted about the priors from the solvers.
-
-    - `solver (List[Solver], curvefit.core.solver.Solver)`: see above
-    - `parameter_set_prototype (curvefit.core.parameter.ParameterSet)`: a parameter set that will be updated
-        with new prior information
-
-    {end_markdown PriorInitializerComponent}
-    """
-    def __init__(self):
-        self.component_type = None
-
-    def _extract_prior(self, solver):
-        pass
-
-    def _update_parameter_set(self, parameter_set_prototype, solver):
-        pass
-
-
-class JointPriorInitializerComponent(PriorInitializerComponent):
-    """
-    {begin_markdown JointPriorInitializerComponent}
-
-    # `curvefit.initializer.initializer.JointPriorInitializerComponent`
-    ## A joint prior initializer component for an initializer for a model
-
-    See [`PriorInitializerComponent`](PriorInitializerComponent.md).
-
-    ## Attributes
-
-    - `self.component_type (str)`: "joint", which is the type of component
-
-    ## Methods
-
-    See methods for [`PriorInitializerComponent`](PriorInitializerComponent.md).
-
-    {end_markdown PriorInitializerComponent}
-    """
-    def __init__(self):
-        super().__init__()
-        self.component_type = 'joint'
-
-
-class IndividualPriorInitializerComponent(PriorInitializerComponent):
-    """
-    {begin_markdown IndividualPriorInitializerComponent}
-
-    # `curvefit.initializer.initializer.IndividualPriorInitializerComponent`
-    ## An individual prior initializer component for an initializer for a model
-
-    See [`PriorInitializerComponent`](PriorInitializerComponent.md).
-
-    ## Attributes
-
-    - `self.component_type (str)`: "individual", which is the type of component
-
-    ## Methods
-
-    See methods for [`PriorInitializerComponent`](PriorInitializerComponent.md).
-
-    {end_markdown IndividualPriorInitializerComponent}
-    """
-    def __init__(self):
-        super().__init__()
-        self.component_type = 'individual'
-
-
-class LnAlphaBetaPrior(IndividualPriorInitializerComponent):
-    """
-    {begin_markdown LnAlphaBetaPrior}
-
-    # `curvefit.initializer.initializer.LnAlphaBetaPrior`
-    ## Gets information about a ln alpha-beta prior for model
-
-    See [`PriorInitializerComponent`](PriorInitializerComponent.md) for a description of a prior initializer.
-    This prior initializer component uses group-specific individual
-    model fits with alpha and beta parameters to get information
-    about what the mean and standard deviation for a functional prior on log(alpha * beta) should be. It uses
-    the empirical mean and standard deviation of log(alpha * beta), typically fit on only a subset of groups
-    that have more data and information about what alpha and beta should be.
-
-    **NOTE: Requires 'alpha' and 'beta' parameters in a ParameterSet along with a functional prior
-    called 'ln-alpha-beta'.**
-
-    ## Attributes
-
-    See attributes for [`IndividualPriorInitializerComponent`](IndividualPriorInitializerComponent.md).
-
-    ## Methods
-
-    See methods for [`IndividualPriorInitializerComponent`](IndividualPriorInitializerComponent.md).
-
-    {end_markdown LnAlphaBetaPrior}
-    """
-    def __init__(self):
-        super().__init__()
-
-    def _extract_prior(self, solver):
-        assert isinstance(solver, List)
-
-        alphas = np.array([])
-        betas = np.array([])
-
-        for sol in solver:
-
-            alpha_idx = sol.model.param_set.get_param_index('alpha')
-            beta_idx = sol.model.param_set.get_param_index('beta')
-
-            model = sol.get_model_instance()
-            params = model.get_params(x=sol.x_opt)
-
-            alphas = alphas.append(params[alpha_idx, 0])
-            betas = betas.append(params[beta_idx, 0])
-
-        prior_mean = np.log(alphas * betas).mean()
-        prior_std = np.log(alphas * betas).std()
-
-        return [prior_mean, prior_std]
-
-    def _update_parameter_set(self, parameter_set_prototype, solver):
-        param_set = parameter_set_prototype.clone()
-
-        # Check that the alpha-beta parameter exists
-        param_function_index = param_set.get_param_function_index('ln-alpha-beta')
-
-        # Extract the ln-alpha-beta prior
-        prior = self._extract_prior(solver=solver)
-        param_set.param_function_fe_gprior[param_function_index] = prior
-
-        return param_set
-
-
-class BetaPrior(JointPriorInitializerComponent):
-    """
-    {begin_markdown BetaPrior}
-
-    # `curvefit.initializer.initializer.BetaPrior`
-    ## Gets information about a beta prior for a model
-
-    See [`PriorInitializerComponent`](PriorInitializerComponent.md) for a description of a prior initializer.
-    This prior initializer component uses one joint model fit that has beta as a parameter. Typically this
-    prior is used only on a subset of groups that have more information about what beta should be.
-    This prior initializer component uses the fixed effect mean as the new prior mean and the standard
-    deviation of the random effects as the prior standard deviation for beta.
-
-    **NOTE: Requires a 'beta' parameter in a ParameterSet.**
-
-    ## Attributes
-
-    See attributes for [`IndividualPriorInitializerComponent`](IndividualPriorInitializerComponent.md).
-
-    ## Methods
-
-    See methods for [`IndividualPriorInitializerComponent`](IndividualPriorInitializerComponent.md).
-
-    {end_markdown BetaPrior}
-    """
-    def __init__(self):
-        super().__init__()
-
-    def _extract_prior(self, solver):
-        assert isinstance(solver, Solver)
-
-        fe, re = unzip_x(
-            x=solver.x_opt,
-            num_groups=solver.model.data_inputs.group_sizes,
-            num_fe=solver.model.param_set.num_fe
-        )
-
-        model = solver.get_model_instance()
-        beta_idx = model.param_set.get_param_index('beta')
-
-        beta_fe_mean = fe[beta_idx]
-        beta_fe_std = np.std(re[:, beta_idx])
-
-        return [beta_fe_mean, beta_fe_std]
-
-    def _update_parameter_set(self, parameter_set_prototype, solvers):
-        param_set = parameter_set_prototype.clone()
-
-        # Check that the beta parameter exists and only has one variable
-        param_index = param_set.get_param_index(param_name='beta')
-        assert len(param_set.fe_gprior[param_index]) == 1
-
-        # Extract the beta prior from the individual solvers
-        prior = self._extract_prior(solver=solvers)
-        param_set.fe_gprior[param_index] = prior
-
-        return param_set
-=======
 from curvefit.initializer.initializer_component import PriorInitializerComponent
->>>>>>> 40aec3cb
 
 
 class PriorInitializer:
