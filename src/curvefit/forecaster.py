"""
The Forecaster class is meant to fit regression models to the residuals
coming from evaluating predictive validity. We want to predict the residuals
forward with respect to how much data is currently in the model and how far out into the future.
"""

import numpy as np
import pandas as pd
import itertools
from curvefit.utils import data_translator
from curvefit.utils import neighbor_mean_std


class ResidualModel:
    def __init__(self, data, outcome, covariates):
        """
        Base class for a residual model. Can fit and predict out.

        Args:
            data: (pd.DataFrame) data to use
            outcome: (str) outcome column name
            covariates: List[str] covariates to predict
        """
        self.data = data
        self.outcome = outcome
        self.covariates = covariates

        assert type(self.outcome) == str
        assert type(self.covariates) == list

    def fit(self):
        pass

    def predict(self, df):
        pass


class LinearRM(ResidualModel):
    def __init__(self, **kwargs):
        """
        A basic linear regression for the residuals.

        Args:
            **kwargs: keyword arguments to ResidualModel base class
        """
        super().__init__(**kwargs)
        self.coef = None

    def fit(self):
        df = self.data.copy()
        df['intercept'] = 1
        df['inv_num_data'] = 1 / df['num_data']
        df['num_data_transformed'] = 1 / (1 + df['num_data'])
        df['log_num_data_transformed'] = np.log(df['num_data_transformed'])
        pred = np.asarray(df[self.covariates])
        out = np.asarray(df[[self.outcome]])
        self.coef = np.linalg.inv(pred.T.dot(pred)).dot(pred.T).dot(out)

    def predict(self, df):
        df['intercept'] = 1
        df['inv_num_data'] = 1 / df['num_data']
        df['num_data_transformed'] = 1 / (1 + df['num_data'])
        df['log_num_data_transformed'] = np.log(df['num_data_transformed'])
        pred = np.asarray(df[self.covariates])
        return pred.dot(self.coef)


class LocalSmoothDistanceExtrapolateRM(ResidualModel):
    def __init__(self, radius, **kwargs):
        """
        An n-dimensional smoother for the covariates that are passed. Extrapolates
        for unobserved values of the covariates based on weighted average of all observed
        where weights are the inverse of the distance in n-dimensional covariate space.

        Args:
            radius: List[int] radius of smoother in each direction
            **kwargs: keyword arguments to ResidualModel base class
        """
        super().__init__(**kwargs)
        self.radius = radius
        self.smoothed = None

    def fit(self):
        df = self.data.copy()
        df['Smooth_Group'] = 'All'
        # smooth
        self.smoothed = neighbor_mean_std(
            df=df, col_val=self.outcome,
            col_group='Smooth_Group',
            col_axis=self.covariates,
            radius=self.radius
        )

    def predict(self, df):
        data = df.copy()
        outcome = 'residual_std'

        smooth = self.smoothed.copy()

        index = data.index
        data = data.merge(smooth, on=self.covariates, how='left', sort=False)
        data = data.iloc[index]
        nans = np.isnan(data[outcome])

        fill_in = data.loc[nans]
        for i, row in fill_in.iterrows():
            distance = 0
            for cov in ['far_out', 'num_data']:
                distance += (row[cov] - smooth[cov]) ** 2
            distance = distance ** 0.5
            result = sum(distance ** (-1) * smooth['residual_std']) / sum(distance)
            data.at[i, 'residual_std'] = result

        return data['residual_std'].values


class LocalSmoothSimpleExtrapolateRM(ResidualModel):
    def __init__(self, radius, num_smooths, **kwargs):
        """
        An n-dimensional smoother for the covariates that are passed.
        Args:
            radius: List[int] radius of smoother in each direction
            num_smooths: (int) number of times to go through the smoothing process
            **kwargs: keyword arguments to ResidualModel base class
        """
        super().__init__(**kwargs)
        self.radius = radius
        self.num_smooths = num_smooths
        self.smoothed = None

    def fit(self):
        df = self.data.copy()
        df['group'] = 'All'
        # smooth
        self.smoothed = neighbor_mean_std(
            df=df, col_val=self.outcome,
            col_group='group',
            col_axis=self.covariates,
            radius=self.radius
        )
        if self.num_smooths > 1:
            i = 1
            data = self.smoothed.copy()
            data.rename(columns={'residual_std': 'residual'}, inplace=True)
            data.drop(columns={'residual_mean'}, axis=1, inplace=True)

            while i < self.num_smooths:
<<<<<<< HEAD
                print(f"Smoothing fof {i}")
=======
>>>>>>> bd95ac2a
                self.smoothed = neighbor_mean_std(
                    df=data, col_val='residual',
                    col_group='group',
                    col_axis=self.covariates,
                    radius=self.radius
                )
                data = self.smoothed.copy()
                data.rename(columns={'residual_mean': 'residual'}, inplace=True)
                data.drop(['residual_std'], inplace=True, axis=1)
                i += 1

            self.smoothed.drop('residual_std', inplace=True, axis=1)
            self.smoothed.rename(columns={'residual_mean': 'residual_std'}, inplace=True)

    def predict(self, df):
        data = df.copy()
        outcome = 'residual_std'
        smooth = self.smoothed.copy()

        index = data.index
        data = data.merge(smooth, on=self.covariates, how='left', sort=False)
        data = data.iloc[index]

        corner_value = smooth[smooth['num_data'] == smooth['num_data'].max()]['residual_std'].mean()

        for i, row in data.iterrows():
            if np.isnan(row[outcome]):
                df_sub = smooth[smooth['num_data'] == row['num_data']].copy()
                if df_sub.empty:
                    new_val = corner_value
                else:
                    max_far_out = df_sub[~df_sub['residual_std'].isnull()]['far_out'].max()
                    new_val = np.nanmean(df_sub[df_sub['far_out'] == max_far_out]['residual_std'][-1:])
                data.at[i, 'residual_std'] = new_val

        return data['residual_std'].values


class Forecaster:
    def __init__(self):
        """
        A Forecaster will generate forecasts of residuals to create
        new, potential future datasets that can then be fit by the ModelPipeline
        """

        self.residual_model = None

    def fit_residuals(self, residual_data, col, covariates, residual_model_type, smooth_radius=None, num_smooths=None):
        """
        Run a regression for the mean and standard deviation
        of the scaled residuals.

        Args:
            residual_data: (pd.DataFrame) data frame of residuals
                that has the columns listed in the covariate
                of the residuals
            col: (str) the name of the column that has the residuals
            covariates: (str) the covariates to include in the model for residuals
            residual_model_type: (str) what type of residual model to it
                types include 'linear' and 'local'
            smooth_radius: (optional List[int]) smoother to pass to the Local residual smoother
            num_smooths: (optional int) number of times to run the smoother
        """
        if residual_model_type == 'linear':
            self.residual_model = LinearRM(
                data=residual_data, outcome=col, covariates=covariates
            )
        elif residual_model_type == 'local':
            if smooth_radius is None:
                raise RuntimeError("Need a value for smooth radius if you're doing local smoothing.")
            if num_smooths is None:
                raise RuntimeError("Need a value for the number of smooths you want "
                                   "to do if you're doing local smoothing.")
            self.residual_model = LocalSmoothSimpleExtrapolateRM(
                data=residual_data, outcome=col, covariates=covariates, radius=smooth_radius, num_smooths=num_smooths
            )
        else:
            raise ValueError(f"Unknown residual model type {residual_model_type}.")

        self.residual_model.fit()

    def predict(self, far_out, num_data):
        """
        Predict out the residuals for all combinations of far_out and num_data
        for both the mean residual and the standard deviation of the residuals.

        Args:
            far_out: (np.array) of how far out to predict
            num_data: (np.array) of numbers of data points

        Returns:

        """
        data_dict = {'far_out': far_out, 'num_data': num_data}
        rows = itertools.product(*data_dict.values())
        new_data = pd.DataFrame.from_records(rows, columns=data_dict.keys())
        new_data['data_index'] = new_data['far_out'] + new_data['num_data']

        new_data['residual_mean'] = 0
        new_data['residual_std'] = self.residual_model.predict(df=new_data)

        return new_data

    def create_residual_samples(self, num_simulations, forecast_out_times, num_data, epsilon):
        """

        Args:
            num_simulations: (int) number of draws
            forecast_out_times: (np.array) of times
            num_data: (int) number of existing data points
            epsilon: (float) cv floor

        Returns:
            (np.ndarray) with shape (num_simulations, forecast_out_times)
        """
        residuals = self.predict(
            far_out=forecast_out_times, num_data=np.array([num_data])
        )
        std_residual = residuals['residual_std'].apply(lambda x: max(x, epsilon)).values
        standard_noise = np.random.randn(num_simulations)
        error = np.outer(standard_noise, std_residual)
        return error

    def simulate(self, mp, num_simulations, prediction_times, group, epsilon=1e-2, theta=1):
        """
        Simulate the residuals based on the mean and standard deviation of predicting
        into the future.

        Args:
            mp: (curvefit.model_generator.ModelPipeline) model pipeline
            prediction_times: (np.array) times to create predictions at
            num_simulations: number of simulations
            group: (str) the group to make the simulations for
            epsilon: (epsilon) the floor for standard deviation moving out into the future
            theta: (theta) scaling of residuals to do relative to prediction magnitude

        Returns:
            List[pd.DataFrame] list of data frames for each simulation
        """
        data = mp.all_data.loc[mp.all_data[mp.col_group] == group].copy()
        max_t = int(np.round(data[mp.col_t].max()))
        num_obs = data.loc[~data[mp.col_obs_compare].isnull()][mp.col_group].count()

        predictions = mp.mean_predictions[group]

        add_noise = prediction_times > max_t
        no_noise = prediction_times <= max_t

        forecast_out_times = prediction_times[add_noise] - max_t
        error = self.create_residual_samples(
            num_simulations=num_simulations,
            forecast_out_times=forecast_out_times,
            num_data=num_obs,
            epsilon=epsilon
        )
        no_error = np.zeros(shape=(num_simulations, sum(no_noise)))
        all_error = np.hstack([no_error, error])

        noisy_forecast = predictions - (predictions ** theta) * all_error
        noisy_forecast = data_translator(
            data=noisy_forecast, input_space=mp.predict_space, output_space=mp.predict_space
        )
        return noisy_forecast<|MERGE_RESOLUTION|>--- conflicted
+++ resolved
@@ -145,10 +145,6 @@
             data.drop(columns={'residual_mean'}, axis=1, inplace=True)
 
             while i < self.num_smooths:
-<<<<<<< HEAD
-                print(f"Smoothing fof {i}")
-=======
->>>>>>> bd95ac2a
                 self.smoothed = neighbor_mean_std(
                     df=data, col_val='residual',
                     col_group='group',
