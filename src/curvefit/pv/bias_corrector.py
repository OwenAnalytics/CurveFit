--- conflicted
+++ resolved
@@ -66,7 +66,6 @@
         return predictions
 
 
-<<<<<<< HEAD
 class ExponentialAverageBiasCorrector(BiasCorrector):
     """
     A bias corrector that uses exponential average of residuals to the past.
@@ -111,7 +110,8 @@
         print(len(forecast_corrections), (predictions[forecasted] ** mp.theta) * forecast_corrections)
         predictions[forecasted] = predictions[forecasted] - (predictions[forecasted] ** mp.theta) * forecast_corrections
         return predictions
-=======
+
+      
 class GPBiasCorrector(BiasCorrector):
 
     def __init__(self, **kwargs):
@@ -187,17 +187,4 @@
             (predictions[forecast_time_start:] ** mp.theta) * 
             self._adjust_prediction(times, residual_matrix, plot)[forecast_time_start:]
         )
-        return predictions      
-
-
-
-        
-
-
-    
-        
-        
-
-
-            
->>>>>>> b0a8755b
+        return predictions      