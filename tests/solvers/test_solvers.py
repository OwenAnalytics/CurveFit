import pytest 
import numpy as np
from scipy.optimize import rosen, rosen_der

from curvefit.solvers.solvers import ScipyOpt, MultipleInitializations, GaussianMixturesIntegration, SmartInitialization
from curvefit.models.base import Model
from curvefit.models.core_model import CoreModel
from curvefit.core.functions import gaussian_cdf, gaussian_pdf, ln_gaussian_cdf, ln_gaussian_pdf, normal_loss, st_loss
from curvefit.models.gaussian_mixtures import GaussianMixtures

from data_and_param_simulator import simulate_params, simulate_data

<<<<<<< HEAD
import warnings
warnings.filterwarnings("error")

=======
>>>>>>> 3ca487ad

class Rosenbrock(Model):

    def __init__(self, n_dim=2):
        super().__init__()
        self.n_dim = n_dim
        self.bounds = np.array([[-2.0, 2.0]] * n_dim)
        self.x_init = np.array([-1.0] * n_dim)

    @staticmethod
    def objective(x, data):
        return rosen(x)

    @staticmethod
    def gradient(x, data):
        return rosen_der(x)

    def convert_inputs(self, data):
        pass


@pytest.fixture(scope='module')
def rb():
    return Rosenbrock()

@pytest.fixture(scope='module', params=[ln_gaussian_pdf, ln_gaussian_cdf, gaussian_pdf, gaussian_cdf])
def curve_fun(request):
    return request.param

@pytest.fixture(scope='module', params=np.arange(100, 115))
def seed(request):
    return request.param


class TestBaseSolvers:

    def test_scipyopt(self, rb):
        solver = ScipyOpt(rb)
        solver.fit(data=None, options={'maxiter': 20})
        assert np.abs(solver.fun_val_opt) < 1e-5

    def test_scipyopt_core_model(self, curve_fun, seed):
        np.random.seed(seed)
        params_set, params_true, _ = simulate_params(1)
        data = simulate_data(curve_fun, params_true)
        core_model = CoreModel(params_set, curve_fun, normal_loss)
        solver = ScipyOpt(core_model)
        solver.fit(data=data, options={'maxiter': 200})
        y_pred = solver.predict(t=data[0]['t'].to_numpy())
        y_true = data[0]['obs'].to_numpy()
<<<<<<< HEAD
        assert np.linalg.norm(y_pred - y_true) / np.linalg.norm(y_true) < 2e-2
=======
        assert np.linalg.norm(y_pred - y_true) / np.linalg.norm(y_true) < 2e-2 
>>>>>>> 3ca487ad
        

class TestCompositeSolvers:

    def test_multi_init(self, rb):
        num_init = 3
        xs_init = np.random.uniform(
            low=[b[0] for b in rb.bounds], 
            high=[b[1] for b in rb.bounds],
            size=(num_init, rb.n_dim),
        )
        sample_fun = lambda x: xs_init
        solver = MultipleInitializations(sample_fun)
        solver.set_model_instance(rb)
        assert solver.model is None
        assert isinstance(solver.get_model_instance(), Rosenbrock)
        solver.fit(data=None, options={'maxiter': 15})
        
        for x in xs_init:
            assert rb.objective(x, None) >= solver.fun_val_opt

    def test_multi_init_core_model(self, curve_fun):
        params_set, params_true, x_true = simulate_params(1)
        data = simulate_data(curve_fun, params_true)
        core_model = CoreModel(params_set, curve_fun, normal_loss)

        num_init = 5
        xs_init = np.random.randn(num_init, x_true.shape[1]* 2)
        sample_fun = lambda x: xs_init
        solver = MultipleInitializations(sample_fun)
        solver.set_model_instance(core_model)
        solver.fit(data=data, options={'maxiter': 200})
        y_pred = solver.predict(t=data[0]['t'].to_numpy())
        y_true = data[0]['obs'].to_numpy()
        assert np.linalg.norm(y_pred - y_true) / np.linalg.norm(y_true) < 2e-2

        for x in xs_init:
            assert core_model.objective(x, data) >= solver.fun_val_opt

    def test_gaussian_mixture_integration(self):
        gm_model = GaussianMixtures(stride=1.0, size=3)
        params_set, params_true, _ = simulate_params(1)
        data = simulate_data(gaussian_pdf, params_true)
        core_model = CoreModel(params_set, gaussian_pdf, normal_loss)
        y_true = data[0]['obs'].to_numpy()

        solver_base = ScipyOpt(core_model)
        solver_base.fit(data=data, options={'maxiter': 10})
        y_pred_base = solver_base.predict(t=data[0]['t'].to_numpy())
        core_model.erase_data()

        solver = GaussianMixturesIntegration(gm_model)
        solver.set_model_instance(core_model)
        solver.fit(data=data, options={'maxiter': 10})
        y_pred = solver.predict(t=data[0]['t'].to_numpy())
        
        assert np.linalg.norm(y_pred - y_true) < np.linalg.norm(y_pred_base - y_true)

    def test_multi_init_outside_gaussian_mixture(self):
        params_set, params_true, x_true = simulate_params(1)
        data = simulate_data(gaussian_pdf, params_true)
        core_model = CoreModel(params_set, gaussian_pdf, normal_loss)

        gm_model = GaussianMixtures(stride=1.0, size=3)
        solver_inner = GaussianMixturesIntegration(gm_model)

        num_init = 5
        xs_init = np.random.randn(num_init, x_true.shape[1]* 2)
        sample_fun = lambda x: xs_init
        solver = MultipleInitializations(sample_fun)
        solver.set_solver(solver_inner)
        solver.set_model_instance(core_model)
        solver.fit(data=data, options={'maxiter': 200})
        
        y_pred = solver.predict(t=data[0]['t'].to_numpy())
        y_true = data[0]['obs'].to_numpy()
        assert np.linalg.norm(y_pred - y_true) / np.linalg.norm(y_true) < 2e-2

        for x in xs_init:
            assert core_model.objective(x, None) >= solver.fun_val_opt

    def test_gaussian_mixture_outside_multi_init(self):
        params_set, params_true, x_true = simulate_params(1)
        data = simulate_data(gaussian_pdf, params_true)
        core_model = CoreModel(params_set, gaussian_pdf, normal_loss)

        num_init = 5
        xs_init = np.random.randn(num_init, x_true.shape[1]* 2)
        sample_fun = lambda x: xs_init
        solver_inner = MultipleInitializations(sample_fun)

        gm_model = GaussianMixtures(stride=1.0, size=3)
        solver = GaussianMixturesIntegration(gm_model)

        solver.set_solver(solver_inner)
        solver.set_model_instance(core_model)
        solver.fit(data=data, options={'maxiter': 200})
        
        y_pred = solver.predict(t=data[0]['t'].to_numpy())
        y_true = data[0]['obs'].to_numpy()
        assert np.linalg.norm(y_pred - y_true) / np.linalg.norm(y_true) < 2e-2

    def test_smart_initialization_run(self, curve_fun, seed):
        np.random.seed(seed)
        params_set, params_true, _ = simulate_params(3)
        data = simulate_data(curve_fun, params_true)
        core_model = CoreModel(params_set, curve_fun, normal_loss)

        solver = SmartInitialization()
        solver.set_model_instance(core_model)
        solver.fit(data=data, options={'maxiter': 50})





<|MERGE_RESOLUTION|>--- conflicted
+++ resolved
@@ -8,14 +8,8 @@
 from curvefit.core.functions import gaussian_cdf, gaussian_pdf, ln_gaussian_cdf, ln_gaussian_pdf, normal_loss, st_loss
 from curvefit.models.gaussian_mixtures import GaussianMixtures
 
-from data_and_param_simulator import simulate_params, simulate_data
+from tests.solvers.data_and_param_simulator import simulate_params, simulate_data
 
-<<<<<<< HEAD
-import warnings
-warnings.filterwarnings("error")
-
-=======
->>>>>>> 3ca487ad
 
 class Rosenbrock(Model):
 
@@ -41,9 +35,11 @@
 def rb():
     return Rosenbrock()
 
+
 @pytest.fixture(scope='module', params=[ln_gaussian_pdf, ln_gaussian_cdf, gaussian_pdf, gaussian_cdf])
 def curve_fun(request):
     return request.param
+
 
 @pytest.fixture(scope='module', params=np.arange(100, 115))
 def seed(request):
@@ -66,12 +62,8 @@
         solver.fit(data=data, options={'maxiter': 200})
         y_pred = solver.predict(t=data[0]['t'].to_numpy())
         y_true = data[0]['obs'].to_numpy()
-<<<<<<< HEAD
-        assert np.linalg.norm(y_pred - y_true) / np.linalg.norm(y_true) < 2e-2
-=======
         assert np.linalg.norm(y_pred - y_true) / np.linalg.norm(y_true) < 2e-2 
->>>>>>> 3ca487ad
-        
+
 
 class TestCompositeSolvers:
 
